--- conflicted
+++ resolved
@@ -13,11 +13,7 @@
 import {
   Settings,
 } from 'lucide-react';
-<<<<<<< HEAD
-import { usePathname, Link } from 'next-intl/navigation';
-=======
 import { Link, usePathname } from '@i18n/navigation';
->>>>>>> ab87c624
 import { Logo } from '../shared/logo';
 import { Separator } from '../ui/separator';
 import { navLinks } from './nav-links';
